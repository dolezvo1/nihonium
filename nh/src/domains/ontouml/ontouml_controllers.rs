use super::super::umlclass::{
        umlclass_models::UmlClassDiagram,
        umlclass_controllers::{LinkType, PlantUmlTab, UmlClassDiagramAdapter, UmlClassDomain, UmlClassElementView, UmlClassPalette, UmlClassProfile, UmlClassToolStage, StereotypeController, UmlClassElementOrVertex, new_umlclass_association, new_umlclass_class, new_umlclass_comment, new_umlclass_commentlink, new_umlclass_generalization, new_umlclass_package},
};
use crate::common::{
    controller::{
        DiagramController, DiagramControllerGen2, ElementControllerGen2, InsensitiveCommand, LabelProvider, ProjectCommand, View
    },
    eref::ERef,
    project_serde::{NHDeserializeError, NHDeserializeInstantiator, NHDeserializer},
    uuid::ViewUuid,
};
use eframe::egui;
use std::{
    collections::HashSet,
    sync::{Arc, RwLock},
};

#[derive(Clone, Default)]
pub struct OntoUmlProfile;
impl UmlClassProfile for OntoUmlProfile {
    type Palette = UmlClassPlaceholderViews;
    type ClassStereotypeController = OntoUmlClassStereotypeController;
    type AssociationStereotypeController = OntoUmlAssociationStereotypeController;

    fn view_type() -> &'static str {
        "umlclass-diagram-view-ontouml"
    }

    fn menubar_options_fun(
        model: &ERef<UmlClassDiagram>,
        view_uuid: &ViewUuid,
        label_provider: &ERef<dyn LabelProvider>,
        ui: &mut egui::Ui,
        commands: &mut Vec<ProjectCommand>,
    ) {
        if ui.button("PlantUML description").clicked() {
            let uuid = uuid::Uuid::now_v7();
            commands.push(ProjectCommand::AddCustomTab(
                uuid,
                Arc::new(RwLock::new(PlantUmlTab::new(model.clone()))),
            ));
        }
        if ui.button("OntoUML Validations").clicked() {
            let uuid = uuid::Uuid::now_v7();
            commands.push(ProjectCommand::AddCustomTab(
                uuid,
                Arc::new(RwLock::new(super::ontouml_validations::OntoUMLValidationTab::new(model.clone(), label_provider.clone(), *view_uuid))),
            ));
        }
        ui.separator();
    }
}

#[derive(Clone)]
pub struct UmlClassPlaceholderViews {
    views: [(UmlClassToolStage, &'static str, UmlClassElementView<OntoUmlProfile>); 12],
}

impl Default for UmlClassPlaceholderViews {
    fn default() -> Self {
        let (kind, kind_view) = new_umlclass_class("Animal", "kind", false, Vec::new(), Vec::new(), egui::Pos2::ZERO);
        let kind1 = (kind.clone(), kind_view.clone().into());
        let kind2 = (kind.clone().into(), kind_view.clone().into());
        let kind3 = (kind.clone().into(), kind_view.clone().into());
        let (subkind, subkind_view) = new_umlclass_class("Human", "subkind", false, Vec::new(), Vec::new(), egui::Pos2::new(100.0, 75.0));
        let subkind = (subkind, subkind_view.into());
        let (phase, phase_view) = new_umlclass_class("Adult", "phase", false, Vec::new(), Vec::new(), egui::Pos2::new(200.0, 150.0));
        let phase2 = (phase.clone().into(), phase_view.clone().into());
        let phase3 = ((), phase_view.clone().into());
        let (role, role_view) = new_umlclass_class("Customer", "role", false, Vec::new(), Vec::new(), egui::Pos2::ZERO);
        let role = (role, role_view.into());

        let (_gen, gen_view) = new_umlclass_generalization(None, kind1.clone(), subkind.clone());
        let (assoc, assoc_view) = new_umlclass_association("", "", None, kind2.clone(), phase2.clone());
        assoc.write().source_label_multiplicity = Arc::new("".to_owned());
        assoc.write().target_label_multiplicity = Arc::new("".to_owned());
        assoc_view.write().refresh_buffers();
        let (mediation, mediation_view) = new_umlclass_association("mediation", "", None, kind2.clone(), phase2.clone());
        mediation.write().source_label_multiplicity = Arc::new("".to_owned());
        mediation.write().target_label_multiplicity = Arc::new("".to_owned());
        mediation_view.write().refresh_buffers();
        let (chara, char_view) = new_umlclass_association("characterization", "", None, kind2.clone(), phase2.clone());
        chara.write().source_label_multiplicity = Arc::new("".to_owned());
        chara.write().target_label_multiplicity = Arc::new("".to_owned());
        char_view.write().refresh_buffers();
        let (comp, comp_view) = new_umlclass_association("componentOf", "", None, kind2.clone(), phase2.clone());
        comp.write().source_label_multiplicity = Arc::new("".to_owned());
        comp.write().target_label_multiplicity = Arc::new("".to_owned());
        comp_view.write().refresh_buffers();

        let (_package, package_view) = new_umlclass_package("a package", egui::Rect { min: egui::Pos2::ZERO, max: egui::Pos2::new(100.0, 50.0) });
        let (comment, comment_view) = new_umlclass_comment("a comment", egui::Pos2::new(-100.0, -75.0));
        let comment = (comment, comment_view.into());
        let commentlink = new_umlclass_commentlink(None, comment.clone(), kind3.clone());

        Self {
            views: [
                (UmlClassToolStage::Class { name: "Animal", stereotype: "kind" }, "Kind", kind3.1),
                (UmlClassToolStage::Class { name: "Human", stereotype: "subkind" }, "Subkind", subkind.1),
                (UmlClassToolStage::Class { name: "Adult", stereotype: "phase" }, "Phase", phase3.1),
                (UmlClassToolStage::Class { name: "Customer", stereotype: "role" }, "Role", role.1),

                (UmlClassToolStage::LinkStart { link_type: LinkType::Generalization }, "Generalization (Set)", gen_view.into()),
                (UmlClassToolStage::LinkStart { link_type: LinkType::Association { stereotype: "" } }, "Association", assoc_view.into()),
                (UmlClassToolStage::LinkStart { link_type: LinkType::Association { stereotype: "mediation" } }, "Mediation", mediation_view.into()),
                (UmlClassToolStage::LinkStart { link_type: LinkType::Association { stereotype: "characterization" } }, "Characterization",char_view.into()),
                (UmlClassToolStage::LinkStart { link_type: LinkType::Association { stereotype: "componentOf" } }, "ComponentOf",comp_view.into()),

                (UmlClassToolStage::PackageStart, "Package", package_view.into()),
                (UmlClassToolStage::Comment, "Comment", comment.1),
                (UmlClassToolStage::CommentLinkStart, "Comment Link", commentlink.1.into()),
            ]
        }
    }
}

impl UmlClassPalette<OntoUmlProfile> for UmlClassPlaceholderViews {
    fn iter_mut(&mut self) -> impl Iterator<Item = &mut (UmlClassToolStage, &'static str, UmlClassElementView<OntoUmlProfile>)> {
        self.views.iter_mut()
    }
}

pub fn new(no: u32) -> ERef<dyn DiagramController> {
    let view_uuid = uuid::Uuid::now_v7().into();
    let model_uuid = uuid::Uuid::now_v7().into();
    let name = format!("New OntoUML diagram {}", no);
    let diagram = ERef::new(UmlClassDiagram::new(
        model_uuid,
        name.clone(),
        vec![],
    ));
    DiagramControllerGen2::new(
        Arc::new(view_uuid),
        name.clone().into(),
        UmlClassDiagramAdapter::<OntoUmlProfile>::new(diagram.clone()),
        Vec::new(),
    )
}

pub fn demo(no: u32) -> ERef<dyn DiagramController> {
    let (animal_model, animal_view) = new_umlclass_class("Animal", "kind", false, Vec::new(), Vec::new(), egui::Pos2::new(150.0, 200.0));
    let (human_model, human_view) = new_umlclass_class("Human", "subkind", false, Vec::new(), Vec::new(), egui::Pos2::new(150.0, 350.0));
    let (alive_model, alive_view) = new_umlclass_class("Alive", "phase", false, Vec::new(), Vec::new(), egui::Pos2::new(350.0, 160.0));
    let (dead_model, dead_view) = new_umlclass_class("Dead", "phase", false, Vec::new(), Vec::new(), egui::Pos2::new(350.0, 250.0));
    let (marriage_model, marriage_view) = new_umlclass_class("Marriage", "relator", false, Vec::new(), Vec::new(), egui::Pos2::new(350.0, 350.0));

    let (gen_phase_model, gen_phase_view) = new_umlclass_generalization(
        Some((uuid::Uuid::now_v7().into(), egui::Pos2::new(280.0, 200.0))),
        (alive_model.clone(), alive_view.clone().into()),
        (animal_model.clone(), animal_view.clone().into()),
    );
    gen_phase_model.write().set_is_covering = true;
    gen_phase_model.write().set_is_disjoint = true;
    let gen_uuid = *gen_phase_view.read().uuid();
    gen_phase_view.write().apply_command(
        &InsensitiveCommand::AddDependency(gen_uuid, 0, UmlClassElementOrVertex::Element(dead_view.clone().into()), true),
        &mut Vec::new(),
        &mut HashSet::new(),
    );

    let (gen_human_model, gen_human_view) = new_umlclass_generalization(
        None,
        (human_model.clone(), human_view.clone().into()),
        (animal_model.clone(), animal_view.clone().into()),
    );

    let (mediation_model, mediation_view) = new_umlclass_association(
        "mediation", "", None,
        (human_model.clone().into(), human_view.clone().into()),
        (marriage_model.clone().into(), marriage_view.clone().into()),
    );
    mediation_model.write().source_label_multiplicity = Arc::new("2..*".to_owned());
    mediation_model.write().target_label_multiplicity = Arc::new("1..1".to_owned());

    let view_uuid = uuid::Uuid::now_v7().into();
    let model_uuid = uuid::Uuid::now_v7().into();
    let name = format!("Demo OntoUML diagram {}", no);
    let diagram = ERef::new(UmlClassDiagram::new(
        model_uuid,
        name.clone(),
        vec![
            animal_model.into(),
            human_model.into(),
            alive_model.into(),
            dead_model.into(),
            marriage_model.into(),
            gen_phase_model.into(),
            gen_human_model.into(),
            mediation_model.into(),
        ],
    ));
    DiagramControllerGen2::new(
        Arc::new(view_uuid),
        name.clone().into(),
        UmlClassDiagramAdapter::<OntoUmlProfile>::new(diagram.clone()),
        vec![
            animal_view.into(),
            human_view.into(),
            alive_view.into(),
            dead_view.into(),
            marriage_view.into(),
            gen_phase_view.into(),
            gen_human_view.into(),
            mediation_view.into(),
        ],
    )
}

pub fn deserializer(uuid: ViewUuid, d: &mut NHDeserializer) -> Result<ERef<dyn DiagramController>, NHDeserializeError> {
    Ok(d.get_entity::<DiagramControllerGen2<UmlClassDomain<OntoUmlProfile>, UmlClassDiagramAdapter<OntoUmlProfile>>>(&uuid)?)
}

fn ontouml_class_stereotype_literal(e: &str) -> Option<&'static str> {
    let e = match e {
        // Sortals
        "kind" => "kind",
        "subkind" => "subkind",
        "phase" => "phase",
        "role" => "role",
        "collective" => "collective",
        "quantity" => "quantity",
        "relator" => "relator",
        // Nonsortals
        "category" => "category",
        "phaseMixin" => "phaseMixin",
        "roleMixin" => "roleMixin",
        "mixin" => "mixin",
        // Aspects
        "mode" => "mode",
        "quality" => "quality",
        _ => return None,
    };
    Some(e)
}

#[derive(Clone, Default)]
pub struct OntoUmlClassStereotypeController {
    display_string: String,
    buffer: &'static str,
}

impl StereotypeController for OntoUmlClassStereotypeController {
    fn show(&mut self, ui: &mut egui::Ui) -> bool {
        let mut ret = false;
        egui::ComboBox::from_id_salt("Class stereotype:")
            .selected_text(&self.display_string)
            .show_ui(ui, |ui| {
                for e in [
                    // Sortals
                    ("kind", "Kind"),
                    ("subkind", "Subkind"),
                    ("phase", "Phase"),
                    ("role", "Role"),
                    ("collective", "Collective"),
                    ("quantity", "Quantity"),
                    ("relator", "Relator"),
                    // Nonsortals
                    ("category", "Category"),
                    ("phaseMixin", "PhaseMixin"),
                    ("roleMixin", "RoleMixin"),
                    ("mixin", "Mixin"),
                    // Aspects
                    ("mode", "Mode"),
                    ("quality", "Quality"),
                ] {
                    if ui.selectable_value(&mut self.buffer, e.0, e.1).changed() {
                        ret = true;
                    }
                }
            });
        ret
    }
    fn get(&mut self) -> Arc<String> {
        self.buffer.to_owned().into()
    }
    fn is_valid(&self, value: &str) -> bool {
        ontouml_class_stereotype_literal(value).is_some()
    }
    fn refresh(&mut self, new_value: &str) {
        if let Some(new_value) = ontouml_class_stereotype_literal(new_value) {
            self.buffer = new_value;
        }
        self.display_string = if self.buffer.is_empty() {
            "None".to_owned()
        } else {
            format!("«{}»", self.buffer)
        };
    }
}

fn ontouml_association_stereotype_literal(e: &str) -> Option<&'static str> {
    let e = match e {
        "" => "",
        "formal" => "formal",
        "mediation" => "mediation",
        "characterization" => "characterization",
        "structuration" => "structuration",

        "componentOf" => "componentOf",
        "containment" => "containment",
        "memberOf" => "memberOf",
        "subcollectionOf" => "subcollectionOf",
        "subquantityOf" => "subquantityOf",
        _ => return None,
    };
    Some(e)
}

#[derive(Clone, Default)]
pub struct OntoUmlAssociationStereotypeController {
    display_string: String,
    buffer: &'static str,
}

impl StereotypeController for OntoUmlAssociationStereotypeController {
    fn show(&mut self, ui: &mut egui::Ui) -> bool {
        let mut ret = false;
        egui::ComboBox::from_id_salt("Association stereotype:")
            .selected_text(&self.display_string)
            .show_ui(ui, |ui| {
                for sv in [
                    ("", "None"),
                    ("formal", "Formal"),
                    ("mediation", "Mediation"),
                    ("characterization", "Characterization"),
                    ("structuration", "Structuration"),

<<<<<<< HEAD
=======
                        if (source && !gen_model.sources.iter().any(|e| *e.read().uuid == inner_uuid))
                            || (!source && !gen_model.targets.iter().any(|e| *e.read().uuid == inner_uuid)) {
                            *new_model = Some(inner_uuid);
                        }
                        self.event_lock = true;
                    }
                    (
                        UmlClassToolStage::CommentLinkEnd,
                        PartialUmlClassElement::CommentLink { dest, .. },
                    ) => {
                        *dest = Some(inner.into());
                        self.event_lock = true;
                    }
                    _ => {}
                }
            }
            UmlClassElement::UmlClassComment(inner) => {
                match (self.current_stage, &mut self.result) {
                    (UmlClassToolStage::CommentLinkStart, PartialUmlClassElement::None) => {
                        self.result = PartialUmlClassElement::CommentLink {
                            source: inner,
                            dest: None,
                        };
                        self.current_stage = UmlClassToolStage::CommentLinkEnd;
                        self.event_lock = true;
                    }
                    _ => {}
                }
            }
            UmlClassElement::UmlClassGeneralization(..)
            | UmlClassElement::UmlClassDependency(..)
            | UmlClassElement::UmlClassAssociation(..)
            | UmlClassElement::UmlClassCommentLink(..) => {}
        }
    }

    fn try_additional_dependency(&mut self) -> Option<(u8, ModelUuid, ModelUuid)> {
        match &mut self.result {
            PartialUmlClassElement::LinkEnding { source, gen_model, new_model } if new_model.is_some() => {
                let r = Some((if *source { 0 } else { 1 }, *gen_model.read().uuid, new_model.unwrap()));
                *new_model = None;
                r
            }
            _ => {
                None
            }
        }
    }

    fn try_construct_view(
        &mut self,
        into: &dyn ContainerGen2<UmlClassDomain>,
    ) -> Option<(UmlClassElementView, Option<Box<dyn CustomModal>>)> {
        match &self.result {
            PartialUmlClassElement::Some(x) => {
                let x = x.clone();
                let esm: Option<Box<dyn CustomModal>> = match &x {
                    UmlClassElementView::Class(inner) => Some(Box::new(UmlClassSetupModal::from(&inner.read().model))),
                    _ => None,
                };
                self.result = PartialUmlClassElement::None;
                Some((x, esm))
            }
            PartialUmlClassElement::Link {
                link_stereotype,
                source,
                dest: Some(dest),
                ..
            } => {
                let (source_uuid, target_uuid) = (*source.read().uuid(), *dest.read().uuid());
                if let (Some(source_controller), Some(dest_controller)) = (
                    into.controller_for(&source_uuid),
                    into.controller_for(&target_uuid),
                ) {
                    self.current_stage = UmlClassToolStage::LinkStart {
                        link_stereotype: *link_stereotype,
                    };

                    let link_view = if let Some(link_stereotype) = link_stereotype {
                        new_umlclass_association(
                            *link_stereotype,
                            None,
                            (source.clone(), source_controller),
                            (dest.clone(), dest_controller),
                        ).1.into()
                    } else {
                        new_umlclass_generalization(
                            None,
                            (source.clone(), source_controller),
                            (dest.clone(), dest_controller),
                        ).1.into()
                    };

                    self.result = PartialUmlClassElement::None;

                    Some((link_view, None))
                } else {
                    None
                }
            }
            PartialUmlClassElement::CommentLink { source, dest: Some(dest) } => {
                let source_uuid = *source.read().uuid();
                if let (Some(source_controller), Some(dest_controller)) = (
                    into.controller_for(&source_uuid),
                    into.controller_for(&dest.uuid()),
                ) {
                    self.current_stage = UmlClassToolStage::CommentLinkStart;

                    let (_link_model, link_view) = new_umlclass_commentlink(
                        None,
                        (source.clone(), source_controller),
                        (dest.clone(), dest_controller),
                    );

                    self.result = PartialUmlClassElement::None;

                    Some((link_view.into(), None))
                } else {
                    None
                }
            }
            PartialUmlClassElement::Package { a, b: Some(b), .. } => {
                self.current_stage = UmlClassToolStage::PackageStart;

                let (_package_model, package_view) =
                    new_umlclass_package("a package", egui::Rect::from_two_pos(*a, *b));

                self.result = PartialUmlClassElement::None;
                Some((package_view.into(), None))
            }
            _ => None,
        }
    }
    fn reset_event_lock(&mut self) {
        self.event_lock = false;
    }
}

#[derive(Clone, serde::Serialize, nh_derive::NHContextSerialize, nh_derive::NHContextDeserialize)]
pub struct UmlClassPackageAdapter {
    #[nh_context_serde(entity)]
    model: ERef<UmlClassPackage>,
    #[nh_context_serde(skip_and_default)]
    name_buffer: String,
    #[nh_context_serde(skip_and_default)]
    comment_buffer: String,
}

impl PackageAdapter<UmlClassDomain> for UmlClassPackageAdapter {
    fn model(&self) -> UmlClassElement {
        self.model.clone().into()
    }
    fn model_uuid(&self) -> Arc<ModelUuid> {
        self.model.read().uuid.clone()
    }
    fn model_name(&self) -> Arc<String> {
        self.model.read().name.clone()
    }

    fn add_element(&mut self, element: UmlClassElement) {
        self.model.write().add_element(element);
    }
    fn delete_elements(&mut self, uuids: &HashSet<ModelUuid>) {
        self.model.write().delete_elements(uuids);
    }

    fn show_properties(
        &mut self,
        ui: &mut egui::Ui,
        commands: &mut Vec<SensitiveCommand<UmlClassElementOrVertex, UmlClassPropChange>>
    ) {
        ui.label("Name:");
        if ui
            .add_sized(
                (ui.available_width(), 20.0),
                egui::TextEdit::multiline(&mut self.name_buffer),
            )
            .changed()
        {
            commands.push(SensitiveCommand::PropertyChangeSelected(vec![
                UmlClassPropChange::NameChange(Arc::new(self.name_buffer.clone())),
            ]));
        }

        ui.label("Comment:");
        if ui
            .add_sized(
                (ui.available_width(), 20.0),
                egui::TextEdit::multiline(&mut self.comment_buffer),
            )
            .changed()
        {
            commands.push(SensitiveCommand::PropertyChangeSelected(vec![
                UmlClassPropChange::CommentChange(Arc::new(self.comment_buffer.clone())),
            ]));
        }
    }
    fn apply_change(
        &self,
        view_uuid: &ViewUuid,
        command: &InsensitiveCommand<UmlClassElementOrVertex, UmlClassPropChange>,
        undo_accumulator: &mut Vec<InsensitiveCommand<UmlClassElementOrVertex, UmlClassPropChange>>,
    ) {
        if let InsensitiveCommand::PropertyChange(_, properties) = command {
            let mut model = self.model.write();
            for property in properties {
                match property {
                    UmlClassPropChange::NameChange(name) => {
                        undo_accumulator.push(InsensitiveCommand::PropertyChange(
                            std::iter::once(*view_uuid).collect(),
                            vec![UmlClassPropChange::NameChange(model.name.clone())],
                        ));
                        model.name = name.clone();
                    }
                    UmlClassPropChange::CommentChange(comment) => {
                        undo_accumulator.push(InsensitiveCommand::PropertyChange(
                            std::iter::once(*view_uuid).collect(),
                            vec![UmlClassPropChange::CommentChange(model.comment.clone())],
                        ));
                        model.comment = comment.clone();
                    }
                    _ => {}
                }
            }
        }
    }
    fn refresh_buffers(&mut self) {
        let model = self.model.read();
        self.name_buffer = (*model.name).clone();
        self.comment_buffer = (*model.comment).clone();
    }

    fn deep_copy_init(
        &self,
        new_uuid: ModelUuid,
        m: &mut HashMap<ModelUuid, UmlClassElement>,
    ) -> Self where Self: Sized {
        let old_model = self.model.read();

        let model = if let Some(UmlClassElement::UmlClassPackage(m)) = m.get(&old_model.uuid) {
            m.clone()
        } else {
            let modelish = ERef::new(UmlClassPackage::new(new_uuid, (*old_model.name).clone(), old_model.contained_elements.clone()));
            m.insert(*old_model.uuid, modelish.clone().into());
            modelish
        };

        Self { model, name_buffer: self.name_buffer.clone(), comment_buffer: self.comment_buffer.clone() }
    }

    fn deep_copy_finish(
        &mut self,
        m: &HashMap<ModelUuid, UmlClassElement>,
    ) {
        todo!()
    }
}

fn new_umlclass_package(
    name: &str,
    bounds_rect: egui::Rect,
) -> (ERef<UmlClassPackage>, ERef<PackageViewT>) {
    let package_model = ERef::new(UmlClassPackage::new(
        uuid::Uuid::now_v7().into(),
        name.to_owned(),
        Vec::new(),
    ));
    let package_view = new_umlclass_package_view(package_model.clone(), bounds_rect);

    (package_model, package_view)
}
fn new_umlclass_package_view(
    model: ERef<UmlClassPackage>,
    bounds_rect: egui::Rect,
) -> ERef<PackageViewT> {
    let m = model.read();
    PackageView::new(
        Arc::new(uuid::Uuid::now_v7().into()),
        UmlClassPackageAdapter {
            model: model.clone(),
            name_buffer: (*m.name).clone(),
            comment_buffer: (*m.comment).clone(),
        },
        Vec::new(),
        bounds_rect,
    )
}


fn new_umlclass_class(
    stereotype: &str,
    name: &str,
    is_abstract: bool,
    properties: &str,
    functions: &str,
    position: egui::Pos2,
) -> (ERef<UmlClass>, ERef<UmlClassView>) {
    let class_model = ERef::new(UmlClass::new(
        uuid::Uuid::now_v7().into(),
        stereotype.to_owned(),
        name.to_owned(),
        is_abstract,
        properties.to_owned(),
        functions.to_owned(),
    ));
    let class_view = new_umlclass_class_view(class_model.clone(), position);

    (class_model, class_view)
}
fn new_umlclass_class_view(
    model: ERef<UmlClass>,
    position: egui::Pos2,
) -> ERef<UmlClassView> {
    let m = model.read();
    ERef::new(UmlClassView {
        uuid: Arc::new(uuid::Uuid::now_v7().into()),
        model: model.clone(),

        stereotype_buffer: ontouml_class_stereotype_literal(&*m.stereotype),
        name_buffer: (*m.name).clone(),
        is_abstract_buffer: m.is_abstract,
        properties_buffer: (*m.properties).clone(),
        functions_buffer: (*m.functions).clone(),
        comment_buffer: (*m.comment).clone(),

        dragged_shape: None,
        highlight: canvas::Highlight::NONE,
        position,
        bounds_rect: egui::Rect::from_min_max(position, position),
        background_color: MGlobalColor::None,
    })
}
fn ontouml_class_stereotype_literal(e: &str) -> &'static str {
    match e {
        // Sortals
        "kind" => "kind",
        "subkind" => "subkind",
        "phase" => "phase",
        "role" => "role",
        "collective" => "collective",
        "quantity" => "quantity",
        "relator" => "relator",
        // Nonsortals
        "category" => "category",
        "phaseMixin" => "phaseMixin",
        "roleMixin" => "roleMixin",
        "mixin" => "mixin",
        // Aspects
        "mode" => "mode",
        "quality" => "quality",
        _ => unreachable!(),
    }
}

struct UmlClassSetupModal {
    model: ERef<UmlClass>,
    first_frame: bool,
    stereotype_buffer: &'static str,
    name_buffer: String,
}

impl From<&ERef<UmlClass>> for UmlClassSetupModal {
    fn from(model: &ERef<UmlClass>) -> Self {
        let m = model.read();
        Self {
            model: model.clone(),
            first_frame: true,
            stereotype_buffer: ontouml_class_stereotype_literal(&*m.stereotype),
            name_buffer: (*m.name).clone(),
        }
    }
}

impl CustomModal for UmlClassSetupModal {
    fn show(
        &mut self,
        d: &mut GlobalDrawingContext,
        ui: &mut egui::Ui,
        commands: &mut Vec<ProjectCommand>,
    ) -> CustomModalResult {
        ui.label("Stereotype:");
        egui::ComboBox::from_id_salt("Stereotype:")
            .selected_text(format!("«{}»", self.stereotype_buffer))
            .show_ui(ui, |ui| {
                for e in [
                    // Sortals
                    ("kind", "Kind"),
                    ("subkind", "Subkind"),
                    ("phase", "Phase"),
                    ("role", "Role"),
                    ("collective", "Collective"),
                    ("quantity", "Quantity"),
                    ("relator", "Relator"),
                    // Nonsortals
                    ("category", "Category"),
                    ("phaseMixin", "PhaseMixin"),
                    ("roleMixin", "RoleMixin"),
                    ("mixin", "Mixin"),
                    // Aspects
                    ("mode", "Mode"),
                    ("quality", "Quality"),
                ] {
                    ui.selectable_value(&mut self.stereotype_buffer, e.0, e.1);
                }
            }
        );
        ui.label("Name:");
        let r = ui.text_edit_singleline(&mut self.name_buffer);
        ui.separator();

        if self.first_frame {
            r.request_focus();
            self.first_frame = false;
        }

        let mut result = CustomModalResult::KeepOpen;
        ui.horizontal(|ui| {
            if ui.button("Ok").clicked() {
                let mut m = self.model.write();
                m.stereotype = Arc::new(self.stereotype_buffer.to_owned());
                m.name = Arc::new(self.name_buffer.clone());
                result = CustomModalResult::CloseModified(*m.uuid);
            }
            if ui.button("Cancel").clicked() {
                result = CustomModalResult::CloseUnmodified;
            }
        });

        result
    }
}

#[derive(nh_derive::NHContextSerialize, nh_derive::NHContextDeserialize)]
#[nh_context_serde(is_entity)]
pub struct UmlClassView {
    uuid: Arc<ViewUuid>,
    #[nh_context_serde(entity)]
    pub model: ERef<UmlClass>,

    #[nh_context_serde(skip_and_default)]
    stereotype_buffer: &'static str,
    #[nh_context_serde(skip_and_default)]
    name_buffer: String,
    #[nh_context_serde(skip_and_default)]
    is_abstract_buffer: bool,
    #[nh_context_serde(skip_and_default)]
    properties_buffer: String,
    #[nh_context_serde(skip_and_default)]
    functions_buffer: String,
    #[nh_context_serde(skip_and_default)]
    comment_buffer: String,

    #[nh_context_serde(skip_and_default)]
    dragged_shape: Option<NHShape>,
    #[nh_context_serde(skip_and_default)]
    highlight: canvas::Highlight,
    pub position: egui::Pos2,
    pub bounds_rect: egui::Rect,
    background_color: MGlobalColor,
}

impl UmlClassView {
    fn association_button_rect(&self, ui_scale: f32) -> egui::Rect {
        let b_radius = 8.0;
        let b_center = self.bounds_rect.right_top() + egui::Vec2::splat(b_radius / ui_scale);
        egui::Rect::from_center_size(
            b_center,
            egui::Vec2::splat(2.0 * b_radius / ui_scale),
        )
    }
}

impl Entity for UmlClassView {
    fn tagged_uuid(&self) -> EntityUuid {
        (*self.uuid).into()
    }
}

impl View for UmlClassView {
    fn uuid(&self) -> Arc<ViewUuid> {
        self.uuid.clone()
    }
    fn model_uuid(&self) -> Arc<ModelUuid> {
        self.model.read().uuid.clone()
    }
}

impl ElementController<UmlClassElement> for UmlClassView {
    fn model(&self) -> UmlClassElement {
        self.model.clone().into()
    }

    fn min_shape(&self) -> NHShape {
        NHShape::Rect {
            inner: self.bounds_rect,
        }
    }

    fn position(&self) -> egui::Pos2 {
        self.position
    }
}

impl ContainerGen2<UmlClassDomain> for UmlClassView {}

impl ElementControllerGen2<UmlClassDomain> for UmlClassView {
    fn show_properties(
        &mut self,
        drawing_context: &GlobalDrawingContext,
        _q: &UmlClassQueryable,
        _lp: &UmlClassLabelProvider,
        ui: &mut egui::Ui,
        commands: &mut Vec<SensitiveCommand<UmlClassElementOrVertex, UmlClassPropChange>>,
    ) -> PropertiesStatus<UmlClassDomain> {
        if !self.highlight.selected {
            return PropertiesStatus::NotShown;
        }

        ui.label("Model properties");

        ui.label("Stereotype:");
        egui::ComboBox::from_id_salt("Stereotype:")
            .selected_text(format!("«{}»", self.stereotype_buffer))
            .show_ui(ui, |ui| {
                for e in [
                    // Sortals
                    ("kind", "Kind"),
                    ("subkind", "Subkind"),
                    ("phase", "Phase"),
                    ("role", "Role"),
                    ("collective", "Collective"),
                    ("quantity", "Quantity"),
                    ("relator", "Relator"),
                    // Nonsortals
                    ("category", "Category"),
                    ("phaseMixin", "PhaseMixin"),
                    ("roleMixin", "RoleMixin"),
                    ("mixin", "Mixin"),
                    // Aspects
                    ("mode", "Mode"),
                    ("quality", "Quality"),
                ] {
                    if ui.selectable_value(&mut self.stereotype_buffer, e.0, e.1).changed() {
                        commands.push(SensitiveCommand::PropertyChangeSelected(vec![
                            UmlClassPropChange::StereotypeChange(Arc::new(self.stereotype_buffer.to_owned())),
                        ]));
                    }
                }
            }
        );

        ui.label("Name:");
        if ui
            .add_sized(
                (ui.available_width(), 20.0),
                egui::TextEdit::multiline(&mut self.name_buffer),
            )
            .changed()
        {
            commands.push(SensitiveCommand::PropertyChangeSelected(vec![
                UmlClassPropChange::NameChange(Arc::new(self.name_buffer.clone())),
            ]));
        }

        if ui.checkbox(&mut self.is_abstract_buffer, "isAbstract").changed() {
            commands.push(SensitiveCommand::PropertyChangeSelected(vec![
                UmlClassPropChange::ClassAbstractChange(self.is_abstract_buffer),
            ]));
        }

        ui.label("Properties:");
        if ui
            .add_sized(
                (ui.available_width(), 20.0),
                egui::TextEdit::multiline(&mut self.properties_buffer),
            )
            .changed()
        {
            commands.push(SensitiveCommand::PropertyChangeSelected(vec![
                UmlClassPropChange::ClassPropertiesChange(Arc::new(self.properties_buffer.clone())),
            ]));
        }

        ui.label("Functions:");
        if ui
            .add_sized(
                (ui.available_width(), 20.0),
                egui::TextEdit::multiline(&mut self.functions_buffer),
            )
            .changed()
        {
            commands.push(SensitiveCommand::PropertyChangeSelected(vec![
                UmlClassPropChange::ClassFunctionsChange(Arc::new(self.functions_buffer.clone())),
            ]));
        }

        ui.label("Comment:");
        if ui
            .add_sized(
                (ui.available_width(), 20.0),
                egui::TextEdit::multiline(&mut self.comment_buffer),
            )
            .changed()
        {
            commands.push(SensitiveCommand::PropertyChangeSelected(vec![
                UmlClassPropChange::CommentChange(Arc::new(self.comment_buffer.clone())),
            ]));
        }

        ui.label("View properties");

        ui.horizontal(|ui| {
            let egui::Pos2 { mut x, mut y } = self.position;

            ui.label("x");
            if ui.add(egui::DragValue::new(&mut x).speed(1.0)).changed() {
                commands.push(SensitiveCommand::MoveSelectedElements(egui::Vec2::new(x - self.position.x, 0.0)));
            }
            ui.label("y");
            if ui.add(egui::DragValue::new(&mut y).speed(1.0)).changed() {
                commands.push(SensitiveCommand::MoveSelectedElements(egui::Vec2::new(0.0, y - self.position.y)));
            }
        });

        ui.label("Background color:");
        if crate::common::controller::mglobalcolor_edit_button(
            &drawing_context.global_colors,
            ui,
            &mut self.background_color,
        ) {
            return PropertiesStatus::PromptRequest(RequestType::ChangeColor(0, self.background_color))
        }

        PropertiesStatus::Shown
    }

    fn draw_in(
        &mut self,
        _: &UmlClassQueryable,
        context: &GlobalDrawingContext,
        canvas: &mut dyn NHCanvas,
        tool: &Option<(egui::Pos2, &NaiveUmlClassTool)>,
    ) -> TargettingStatus {
        let read = self.model.read();

        let stereotype_guillemets = format!("«{}»", read.stereotype);

        self.bounds_rect = canvas.draw_class(
            self.position,
            if read.stereotype.is_empty() {
                None
            } else {
                Some(&stereotype_guillemets)
            },
            &read.name,
            None,
            &[&read.parse_properties(), &read.parse_functions()],
            context.global_colors.get(&self.background_color).unwrap_or(egui::Color32::WHITE),
            canvas::Stroke::new_solid(1.0, egui::Color32::BLACK),
            self.highlight,
        );

        // Draw buttons
        if let Some(ui_scale) = canvas.ui_scale().filter(|_| self.highlight.selected) {
            let b_rect = self.association_button_rect(ui_scale);
            canvas.draw_rectangle(
                b_rect,
                egui::CornerRadius::ZERO,
                egui::Color32::WHITE,
                canvas::Stroke::new_solid(1.0, egui::Color32::BLACK),
                canvas::Highlight::NONE,
            );
            canvas.draw_text(b_rect.center(), egui::Align2::CENTER_CENTER, "↘", 14.0 / ui_scale, egui::Color32::BLACK);
        }

        if canvas.ui_scale().is_some() {
            if !read.comment.is_empty() {
                canvas.draw_polygon(
                    {
                        let b = self.bounds_rect.left_top() + egui::Vec2::splat(2.5);
                        canvas::COMMENT_INDICATOR.iter()
                            .map(|e| b + e.to_vec2()).collect()
                    },
                    egui::Color32::LIGHT_BLUE,
                    canvas::Stroke::new_solid(1.0, egui::Color32::BLUE),
                    canvas::Highlight::NONE,
                );
            }

            if self.dragged_shape.is_some() {
                canvas.draw_line(
                    [
                        egui::Pos2::new(self.bounds_rect.min.x, self.bounds_rect.center().y),
                        egui::Pos2::new(self.bounds_rect.max.x, self.bounds_rect.center().y),
                    ],
                    canvas::Stroke::new_solid(1.0, egui::Color32::BLUE),
                    canvas::Highlight::NONE,
                );
                canvas.draw_line(
                    [
                        egui::Pos2::new(self.bounds_rect.center().x, self.bounds_rect.min.y),
                        egui::Pos2::new(self.bounds_rect.center().x, self.bounds_rect.max.y),
                    ],
                    canvas::Stroke::new_solid(1.0, egui::Color32::BLUE),
                    canvas::Highlight::NONE,
                );
            }

            // Draw targetting rectangle
            if let Some(t) = tool
                .as_ref()
                .filter(|e| self.min_shape().contains(e.0))
                .map(|e| e.1)
            {
                canvas.draw_rectangle(
                    self.bounds_rect,
                    egui::CornerRadius::ZERO,
                    t.targetting_for_element(Some(self.model())),
                    canvas::Stroke::new_solid(1.0, egui::Color32::BLACK),
                    canvas::Highlight::NONE,
                );
                TargettingStatus::Drawn
            } else {
                TargettingStatus::NotDrawn
            }
        } else {
            TargettingStatus::NotDrawn
        }
    }

    fn handle_event(
        &mut self,
        event: InputEvent,
        ehc: &EventHandlingContext,
        tool: &mut Option<NaiveUmlClassTool>,
        element_setup_modal: &mut Option<Box<dyn CustomModal>>,
        commands: &mut Vec<SensitiveCommand<UmlClassElementOrVertex, UmlClassPropChange>>,
    ) -> EventHandlingStatus {
        match event {
            InputEvent::MouseDown(pos) => {
                if !self.min_shape().contains(pos) {
                    return EventHandlingStatus::NotHandled
                }
                self.dragged_shape = Some(self.min_shape());
                EventHandlingStatus::HandledByElement
            }
            InputEvent::MouseUp(_) => {
                if self.dragged_shape.is_some() {
                    self.dragged_shape = None;
                    EventHandlingStatus::HandledByElement
                } else {
                    EventHandlingStatus::NotHandled
                }
            }
            InputEvent::Click(pos) if self.highlight.selected && self.association_button_rect(ehc.ui_scale).contains(pos) => {
                *tool = Some(NaiveUmlClassTool {
                    initial_stage: UmlClassToolStage::LinkStart {
                        link_stereotype: Some(""),
                    },
                    current_stage: UmlClassToolStage::LinkEnd,
                    result: PartialUmlClassElement::Link {
                        link_stereotype: Some(""),
                        source: self.model.clone().into(),
                        dest: None,
                    },
                    event_lock: true,
                });

                EventHandlingStatus::HandledByElement
            }
            InputEvent::Click(pos) if self.min_shape().contains(pos) => {
                if let Some(tool) = tool {
                    tool.add_element(self.model());
                } else {
                    if ehc.modifier_settings.hold_selection.is_none_or(|e| !ehc.modifiers.is_superset_of(e)) {
                        self.highlight.selected = true;
                    } else {
                        self.highlight.selected = !self.highlight.selected;
                    }
                }

                EventHandlingStatus::HandledByElement
            }
            InputEvent::Drag { delta, .. } if self.dragged_shape.is_some() => {
                let translated_real_shape = self.dragged_shape.unwrap().translate(delta);
                self.dragged_shape = Some(translated_real_shape);
                let coerced_pos = if self.highlight.selected {
                    ehc.snap_manager.coerce(translated_real_shape, |e| {
                        !ehc.all_elements
                            .get(e)
                            .is_some_and(|e| *e != SelectionStatus::NotSelected)
                    })
                } else {
                    ehc.snap_manager
                        .coerce(translated_real_shape, |e| *e != *self.uuid)
                };
                let coerced_delta = coerced_pos - self.position;

                if self.highlight.selected {
                    commands.push(SensitiveCommand::MoveSelectedElements(coerced_delta));
                } else {
                    commands.push(
                        InsensitiveCommand::MoveSpecificElements(
                            std::iter::once(*self.uuid).collect(),
                            coerced_delta,
                        )
                        .into(),
                    );
                }

                EventHandlingStatus::HandledByElement
            }
            _ => EventHandlingStatus::NotHandled,
        }
    }

    fn apply_command(
        &mut self,
        command: &InsensitiveCommand<UmlClassElementOrVertex, UmlClassPropChange>,
        undo_accumulator: &mut Vec<InsensitiveCommand<UmlClassElementOrVertex, UmlClassPropChange>>,
        affected_models: &mut HashSet<ModelUuid>,
    ) {
        match command {
            InsensitiveCommand::HighlightAll(set, h) => {
                self.highlight = self.highlight.combine(*set, *h);
            }
            InsensitiveCommand::HighlightSpecific(uuids, set, h) => {
                if uuids.contains(&*self.uuid) {
                    self.highlight = self.highlight.combine(*set, *h);
                }
            }
            InsensitiveCommand::SelectByDrag(rect) => {
                self.highlight.selected = self.min_shape().contained_within(*rect);
            }
            InsensitiveCommand::MoveSpecificElements(uuids, _)
                if !uuids.contains(&*self.uuid) => {}
            InsensitiveCommand::MoveSpecificElements(_, delta)
            | InsensitiveCommand::MoveAllElements(delta) => {
                self.position += *delta;
                undo_accumulator.push(InsensitiveCommand::MoveSpecificElements(
                    std::iter::once(*self.uuid).collect(),
                    -*delta,
                ));
            }
            InsensitiveCommand::ResizeSpecificElementsBy(..)
            | InsensitiveCommand::ResizeSpecificElementsTo(..)
            | InsensitiveCommand::DeleteSpecificElements(..)
            | InsensitiveCommand::AddElement(..)
            | InsensitiveCommand::CutSpecificElements(..)
            | InsensitiveCommand::PasteSpecificElements(..)
            | InsensitiveCommand::AddDependency(..)
            | InsensitiveCommand::RemoveDependency(..)
            | InsensitiveCommand::ArrangeSpecificElements(..) => {}
            InsensitiveCommand::PropertyChange(uuids, properties) => {
                if uuids.contains(&*self.uuid) {
                    affected_models.insert(*self.model.read().uuid);
                    let mut model = self.model.write();
                    for property in properties {
                        match property {
                            UmlClassPropChange::StereotypeChange(stereotype) => {
                                undo_accumulator.push(InsensitiveCommand::PropertyChange(
                                    std::iter::once(*self.uuid).collect(),
                                    vec![UmlClassPropChange::StereotypeChange(
                                        model.stereotype.clone(),
                                    )],
                                ));
                                model.stereotype = stereotype.clone();
                            }
                            UmlClassPropChange::NameChange(name) => {
                                undo_accumulator.push(InsensitiveCommand::PropertyChange(
                                    std::iter::once(*self.uuid).collect(),
                                    vec![UmlClassPropChange::NameChange(model.name.clone())],
                                ));
                                model.name = name.clone();
                            }
                            UmlClassPropChange::ClassAbstractChange(is_abstract) => {
                                undo_accumulator.push(InsensitiveCommand::PropertyChange(
                                    std::iter::once(*self.uuid).collect(),
                                    vec![UmlClassPropChange::ClassAbstractChange(
                                        model.is_abstract,
                                    )],
                                ));
                                model.is_abstract = *is_abstract;
                            }
                            UmlClassPropChange::ClassPropertiesChange(properties) => {
                                undo_accumulator.push(InsensitiveCommand::PropertyChange(
                                    std::iter::once(*self.uuid).collect(),
                                    vec![UmlClassPropChange::ClassPropertiesChange(
                                        model.properties.clone(),
                                    )],
                                ));
                                model.properties = properties.clone();
                            }
                            UmlClassPropChange::ClassFunctionsChange(functions) => {
                                undo_accumulator.push(InsensitiveCommand::PropertyChange(
                                    std::iter::once(*self.uuid).collect(),
                                    vec![UmlClassPropChange::ClassFunctionsChange(
                                        model.functions.clone(),
                                    )],
                                ));
                                model.functions = functions.clone();
                            }
                            UmlClassPropChange::CommentChange(comment) => {
                                undo_accumulator.push(InsensitiveCommand::PropertyChange(
                                    std::iter::once(*self.uuid).collect(),
                                    vec![UmlClassPropChange::CommentChange(model.comment.clone())],
                                ));
                                model.comment = comment.clone();
                            }
                            UmlClassPropChange::ColorChange(ColorChangeData { slot: 0, color }) => {
                                undo_accumulator.push(InsensitiveCommand::PropertyChange(
                                    std::iter::once(*self.uuid).collect(),
                                    vec![UmlClassPropChange::ColorChange(ColorChangeData { slot: 0, color: self.background_color })],
                                ));
                                self.background_color = *color;
                            }
                            _ => {}
                        }
                    }
                }
            }
        }
    }
    fn refresh_buffers(&mut self) {
        let model = self.model.read();
        self.stereotype_buffer = ontouml_class_stereotype_literal(&*model.stereotype);
        self.name_buffer = (*model.name).clone();
        self.is_abstract_buffer = model.is_abstract;
        self.properties_buffer = (*model.properties).clone();
        self.functions_buffer = (*model.functions).clone();
        self.comment_buffer = (*model.comment).clone();
    }

    fn head_count(
        &mut self,
        flattened_views: &mut HashMap<ViewUuid, UmlClassElementView>,
        flattened_views_status: &mut HashMap<ViewUuid, SelectionStatus>,
        flattened_represented_models: &mut HashMap<ModelUuid, ViewUuid>,
    ) {
        flattened_views_status.insert(*self.uuid(), self.highlight.selected.into());
        flattened_represented_models.insert(*self.model_uuid(), *self.uuid);
    }

    fn deep_copy_clone(
        &self,
        uuid_present: &dyn Fn(&ViewUuid) -> bool,
        tlc: &mut HashMap<ViewUuid, UmlClassElementView>,
        c: &mut HashMap<ViewUuid, UmlClassElementView>,
        m: &mut HashMap<ModelUuid, UmlClassElement>,
    ) {
        let old_model = self.model.read();

        let (view_uuid, model_uuid) = if uuid_present(&*self.uuid) {
            (uuid::Uuid::now_v7().into(), uuid::Uuid::now_v7().into())
        } else {
            (*self.uuid, *old_model.uuid)
        };

        let modelish = if let Some(UmlClassElement::UmlClass(m)) = m.get(&old_model.uuid) {
            m.clone()
        } else {
            let modelish = old_model.clone_with(model_uuid);
            m.insert(*old_model.uuid, modelish.clone().into());
            modelish
        };

        let mut cloneish = ERef::new(Self {
            uuid: view_uuid.into(),
            model: modelish,
            stereotype_buffer: self.stereotype_buffer,
            name_buffer: self.name_buffer.clone(),
            is_abstract_buffer: self.is_abstract_buffer,
            properties_buffer: self.properties_buffer.clone(),
            functions_buffer: self.functions_buffer.clone(),
            comment_buffer: self.comment_buffer.clone(),
            dragged_shape: None,
            highlight: self.highlight,
            position: self.position,
            bounds_rect: self.bounds_rect,
            background_color: self.background_color,
        });
        tlc.insert(view_uuid, cloneish.clone().into());
        c.insert(*self.uuid, cloneish.clone().into());
    }
}

fn ontouml_link_stereotype_literal(e: &str) -> &'static str {
    match e {
        "" => "",
        "formal" => "formal",
        "mediation" => "mediation",
        "characterization" => "characterization",
        "structuration" => "structuration",

        "componentOf" => "componentOf",
        "containment" => "containment",
        "memberOf" => "memberOf",
        "subcollectionOf" => "subcollectionOf",
        "subquantityOf" => "subquantityOf",
        _ => unreachable!(),
    }
}


fn new_umlclass_generalization(
    center_point: Option<(ViewUuid, egui::Pos2)>,
    source: (ERef<UmlClass>, UmlClassElementView),
    target: (ERef<UmlClass>, UmlClassElementView),
) -> (ERef<UmlClassGeneralization>, ERef<GeneralizationViewT>) {
    let link_model = ERef::new(UmlClassGeneralization::new(
        uuid::Uuid::now_v7().into(),
        vec![source.0],
        vec![target.0],
    ));
    let link_view = new_umlclass_generalization_view(link_model.clone(), center_point, vec![source.1], vec![target.1]);
    (link_model, link_view)
}
fn new_umlclass_generalization_view(
    model: ERef<UmlClassGeneralization>,
    center_point: Option<(ViewUuid, egui::Pos2)>,
    sources: Vec<UmlClassElementView>,
    targets: Vec<UmlClassElementView>,
) -> ERef<GeneralizationViewT> {
    let m = model.read();

    let (sp, mp, tp) = multiconnection_view::init_points(m.sources.iter().map(|e| *e.read().uuid), *m.targets[0].read().uuid, targets[0].min_shape(), center_point);

    MulticonnectionView::new(
        Arc::new(uuid::Uuid::now_v7().into()),
        UmlClassGeneralizationAdapter {
            model: model.clone(),
            temporaries: Default::default(),
        },
        sources.into_iter().zip(sp.into_iter()).map(|e| Ending::new_p(e.0, e.1)).collect(),
        targets.into_iter().zip(tp.into_iter()).map(|e| Ending::new_p(e.0, e.1)).collect(),
        mp,
    )
}

#[derive(Clone, serde::Serialize, nh_derive::NHContextSerialize, nh_derive::NHContextDeserialize)]
pub struct UmlClassGeneralizationAdapter {
    #[nh_context_serde(entity)]
    model: ERef<UmlClassGeneralization>,
    #[serde(skip_serializing)]
    #[nh_context_serde(skip_and_default)]
    temporaries: UmlClassGeneralizationTemporaries,
}

#[derive(Clone, Default)]
struct UmlClassGeneralizationTemporaries {
    midpoint_label: Option<Arc<String>>,
    arrow_data: HashMap<(bool, ModelUuid), ArrowData>,
    source_uuids: Vec<ModelUuid>,
    target_uuids: Vec<ModelUuid>,
    set_name_buffer: String,
    set_is_covering_buffer: bool,
    set_is_disjoint_buffer: bool,
    comment_buffer: String,
}

impl MulticonnectionAdapter<UmlClassDomain> for UmlClassGeneralizationAdapter {
    fn model(&self) -> UmlClassElement {
        self.model.clone().into()
    }

    fn model_uuid(&self) -> Arc<ModelUuid> {
        self.model.read().uuid.clone()
    }

    fn midpoint_label(&self) -> Option<Arc<String>> {
        self.temporaries.midpoint_label.clone()
    }

    fn arrow_data(&self) -> &HashMap<(bool, ModelUuid), ArrowData> {
        &self.temporaries.arrow_data
    }

    fn source_uuids(&self) -> &[ModelUuid] {
        &self.temporaries.source_uuids
    }

    fn target_uuids(&self) -> &[ModelUuid] {
        &self.temporaries.target_uuids
    }

    fn flip_multiconnection(&mut self) -> Result<(), ()> {
        self.model.write().flip_multiconnection();
        Ok(())
    }
    fn push_source(&mut self, e: <UmlClassDomain as Domain>::CommonElementT) -> Result<(), ()> {
        if let UmlClassElement::UmlClass(c) = e {
            self.model.write().sources.push(c);
            Ok(())
        } else {
            Err(())
        }
    }
    fn remove_source(&mut self, uuid: &ModelUuid) -> Result<(), ()> {
        let mut w = self.model.write();
        if w.sources.len() == 1 {
            return Err(())
        }
        let original_count = w.sources.len();
        w.sources.retain(|e| *uuid != *e.read().uuid);
        if w.sources.len() != original_count {
            Ok(())
        } else {
            Err(())
        }
    }
    fn push_target(&mut self, e: <UmlClassDomain as Domain>::CommonElementT) -> Result<(), ()> {
        if let UmlClassElement::UmlClass(c) = e {
            self.model.write().targets.push(c);
            Ok(())
        } else {
            Err(())
        }
    }
    fn remove_target(&mut self, uuid: &ModelUuid) -> Result<(), ()> {
        let mut w = self.model.write();
        if w.targets.len() == 1 {
            return Err(())
        }
        let original_count = w.targets.len();
        w.targets.retain(|e| *uuid != *e.read().uuid);
        if w.targets.len() != original_count {
            Ok(())
        } else {
            Err(())
        }
    }

    fn show_properties(
        &mut self,
        ui: &mut egui::Ui,
        commands: &mut Vec<SensitiveCommand<UmlClassElementOrVertex, UmlClassPropChange>>
    ) -> PropertiesStatus<UmlClassDomain> {
        if ui.add_enabled(self.model.read().targets.len() <= 1, egui::Button::new("Add source")).clicked() {
            return PropertiesStatus::ToolRequest(
                Some(NaiveUmlClassTool {
                    initial_stage: UmlClassToolStage::LinkAddEnding { source: true },
                    current_stage: UmlClassToolStage::LinkAddEnding { source: true },
                    result: PartialUmlClassElement::LinkEnding {
                        source: true,
                        gen_model: self.model.clone(),
                        new_model: None,
                    },
                    event_lock: false,
                })
            );
        }
        if ui.add_enabled(self.model.read().sources.len() <= 1, egui::Button::new("Add target")).clicked() {
            return PropertiesStatus::ToolRequest(
                Some(NaiveUmlClassTool {
                    initial_stage: UmlClassToolStage::LinkAddEnding { source: false },
                    current_stage: UmlClassToolStage::LinkAddEnding { source: false },
                    result: PartialUmlClassElement::LinkEnding {
                        source: false,
                        gen_model: self.model.clone(),
                        new_model: None,
                    },
                    event_lock: false,
                })
            );
        }

        if ui.button("Switch source and target").clicked() {
            commands.push(SensitiveCommand::PropertyChangeSelected(vec![
                UmlClassPropChange::FlipMulticonnection(FlipMulticonnection {}),
            ]));
        }

        ui.label("Generalization set name:");
        if ui.text_edit_singleline(&mut self.temporaries.set_name_buffer).changed() {
            commands.push(SensitiveCommand::PropertyChangeSelected(vec![
                UmlClassPropChange::SetNameChange(Arc::new(self.temporaries.set_name_buffer.clone())),
            ]));
        }
        if ui.checkbox(&mut self.temporaries.set_is_covering_buffer, "isCovering").changed() {
            commands.push(SensitiveCommand::PropertyChangeSelected(vec![
                UmlClassPropChange::SetCoveringChange(self.temporaries.set_is_covering_buffer),
            ]));
        }
        if ui.checkbox(&mut self.temporaries.set_is_disjoint_buffer, "isDisjoint").changed() {
            commands.push(SensitiveCommand::PropertyChangeSelected(vec![
                UmlClassPropChange::SetDisjointChange(self.temporaries.set_is_disjoint_buffer),
            ]));
        }
        ui.separator();

        ui.label("Comment:");
        if ui
            .add_sized(
                (ui.available_width(), 20.0),
                egui::TextEdit::multiline(&mut self.temporaries.comment_buffer),
            )
            .changed()
        {
            commands.push(SensitiveCommand::PropertyChangeSelected(vec![
                UmlClassPropChange::CommentChange(Arc::new(self.temporaries.comment_buffer.clone())),
            ]));
        }

        PropertiesStatus::Shown
    }
    fn apply_change(
        &self,
        view_uuid: &ViewUuid,
        command: &InsensitiveCommand<UmlClassElementOrVertex, UmlClassPropChange>,
        undo_accumulator: &mut Vec<InsensitiveCommand<UmlClassElementOrVertex, UmlClassPropChange>>,
    ) {
        if let InsensitiveCommand::PropertyChange(_, properties) = command {
            let mut model = self.model.write();
            for property in properties {
                match property {
                    UmlClassPropChange::SetNameChange(name) => {
                        undo_accumulator.push(InsensitiveCommand::PropertyChange(
                            std::iter::once(*view_uuid).collect(),
                            vec![UmlClassPropChange::SetNameChange(model.set_name.clone())],
                        ));
                        model.set_name = name.clone();
                    }
                    UmlClassPropChange::SetCoveringChange(is_covering) => {
                        undo_accumulator.push(InsensitiveCommand::PropertyChange(
                            std::iter::once(*view_uuid).collect(),
                            vec![UmlClassPropChange::SetCoveringChange(model.set_is_covering.clone())],
                        ));
                        model.set_is_covering = is_covering.clone();
                    }
                    UmlClassPropChange::SetDisjointChange(is_disjoint) => {
                        undo_accumulator.push(InsensitiveCommand::PropertyChange(
                            std::iter::once(*view_uuid).collect(),
                            vec![UmlClassPropChange::SetDisjointChange(model.set_is_disjoint.clone())],
                        ));
                        model.set_is_disjoint = is_disjoint.clone();
                    }
                    UmlClassPropChange::CommentChange(comment) => {
                        undo_accumulator.push(InsensitiveCommand::PropertyChange(
                            std::iter::once(*view_uuid).collect(),
                            vec![UmlClassPropChange::CommentChange(model.comment.clone())],
                        ));
                        model.comment = comment.clone();
                    }
                    _ => {}
                }
            }
        }
    }
    fn refresh_buffers(&mut self) {
        let model = self.model.read();

        let set_props_label = if model.sources.len() > 1 || model.targets.len() > 1 {
            Some(format!("{{{}, {}}}",
                if model.set_is_covering {"complete"} else {"incomplete"},
                if model.set_is_disjoint {"disjoint"} else {"overlapping"},
            ))
        } else { None };
        self.temporaries.midpoint_label = if let Some(spl) = set_props_label {
            Some(Arc::new(format!("{}\n{}", model.set_name, spl)))
        } else if !model.set_name.is_empty() {
            Some(model.set_name.clone())
        } else {
            None
        };

        self.temporaries.arrow_data.clear();
        for e in &model.sources {
            self.temporaries.arrow_data.insert(
                (false, *e.read().uuid),
                ArrowData::new_labelless(canvas::LineType::Solid, canvas::ArrowheadType::None),
            );
        }
        for e in &model.targets {
            self.temporaries.arrow_data.insert(
                (true, *e.read().uuid),
                ArrowData::new_labelless(canvas::LineType::Solid, canvas::ArrowheadType::EmptyTriangle),
            );
        }

        self.temporaries.source_uuids.clear();
        for e in &model.sources {
            self.temporaries.source_uuids.push(*e.read().uuid);
        }
        self.temporaries.target_uuids.clear();
        for e in &model.targets {
            self.temporaries.target_uuids.push(*e.read().uuid);
        }

        self.temporaries.set_name_buffer = (*model.set_name).clone();
        self.temporaries.set_is_covering_buffer = model.set_is_covering;
        self.temporaries.set_is_disjoint_buffer = model.set_is_disjoint;
        self.temporaries.comment_buffer = (*model.comment).clone();
    }

    fn deep_copy_init(
        &self,
        new_uuid: ModelUuid,
        m: &mut HashMap<ModelUuid, UmlClassElement>,
    ) -> Self where Self: Sized {
        let old_model = self.model.read();

        let model = if let Some(UmlClassElement::UmlClassGeneralization(m)) = m.get(&old_model.uuid) {
            m.clone()
        } else {
            let modelish = old_model.clone_with(new_uuid);
            m.insert(*old_model.uuid, modelish.clone().into());
            modelish
        };

        Self {
            model,
            temporaries: self.temporaries.clone(),
        }
    }

    fn deep_copy_finish(
        &mut self,
        m: &HashMap<ModelUuid, UmlClassElement>,
    ) {
        let mut model = self.model.write();

        for e in model.sources.iter_mut() {
            let sid = *e.read().uuid;
            if let Some(UmlClassElement::UmlClass(new_source)) = m.get(&sid) {
                *e = new_source.clone();
            }
        }
        for e in model.targets.iter_mut() {
            let tid = *e.read().uuid;
            if let Some(UmlClassElement::UmlClass(new_target)) = m.get(&tid) {
                *e = new_target.clone();
            }
        }
    }
}


fn new_umlclass_association(
    stereotype: &str,
    center_point: Option<(ViewUuid, egui::Pos2)>,
    source: (ERef<UmlClass>, UmlClassElementView),
    target: (ERef<UmlClass>, UmlClassElementView),
) -> (ERef<UmlClassAssociation>, ERef<AssociationViewT>) {
    let link_model = ERef::new(UmlClassAssociation::new(
        uuid::Uuid::now_v7().into(),
        stereotype.to_owned(),
        source.0.into(),
        target.0.into(),
    ));
    let link_view = new_umlclass_association_view(link_model.clone(), center_point, source.1, target.1);
    (link_model, link_view)
}
fn new_umlclass_association_view(
    model: ERef<UmlClassAssociation>,
    center_point: Option<(ViewUuid, egui::Pos2)>,
    source: UmlClassElementView,
    target: UmlClassElementView,
) -> ERef<AssociationViewT> {
    let m = model.read();

    let (sp, mp, tp) = multiconnection_view::init_points(std::iter::once(*m.source.uuid()), *m.target.uuid(), target.min_shape(), center_point);

    MulticonnectionView::new(
        Arc::new(uuid::Uuid::now_v7().into()),
        UmlClassAssociationAdapter {
            model: model.clone(),
            temporaries: Default::default(),
        },
        vec![Ending::new_p(source, sp[0].clone())],
        vec![Ending::new_p(target, tp[0].clone())],
        mp,
    )
}

#[derive(Clone, serde::Serialize, nh_derive::NHContextSerialize, nh_derive::NHContextDeserialize)]
pub struct UmlClassAssociationAdapter {
    #[nh_context_serde(entity)]
    model: ERef<UmlClassAssociation>,
    #[serde(skip_serializing)]
    #[nh_context_serde(skip_and_default)]
    temporaries: UmlClassAssociationTemporaries,
}

#[derive(Clone, Default)]
struct UmlClassAssociationTemporaries {
    arrow_data: HashMap<(bool, ModelUuid), ArrowData>,
    source_uuids: Vec<ModelUuid>,
    target_uuids: Vec<ModelUuid>,
    stereotype_buffer: &'static str,
    source_multiplicity_buffer: String,
    source_role_buffer: String,
    source_reading_buffer: String,
    source_navigability_buffer: UmlClassAssociationNavigability,
    source_aggregation_buffer: UmlClassAssociationAggregation,
    target_multiplicity_buffer: String,
    target_role_buffer: String,
    target_reading_buffer: String,
    target_navigability_buffer: UmlClassAssociationNavigability,
    target_aggregation_buffer: UmlClassAssociationAggregation,
    comment_buffer: String,
}

impl MulticonnectionAdapter<UmlClassDomain> for UmlClassAssociationAdapter {
    fn model(&self) -> UmlClassElement {
        self.model.clone().into()
    }

    fn model_uuid(&self) -> Arc<ModelUuid> {
        self.model.read().uuid.clone()
    }

    fn midpoint_label(&self) -> Option<Arc<String>> {
        let r = self.model.read();
        if r.stereotype.is_empty() {
            None
        } else {
            Some(format!("«{}»", r.stereotype).into())
        }
    }

    fn arrow_data(&self) -> &HashMap<(bool, ModelUuid), ArrowData> {
        &self.temporaries.arrow_data
    }

    fn source_uuids(&self) -> &[ModelUuid] {
        &self.temporaries.source_uuids
    }

    fn target_uuids(&self) -> &[ModelUuid] {
        &self.temporaries.target_uuids
    }

    fn flip_multiconnection(&mut self) -> Result<(), ()> {
        self.model.write().flip_multiconnection();
        Ok(())
    }

    fn show_properties(
        &mut self,
        ui: &mut egui::Ui,
        commands: &mut Vec<SensitiveCommand<UmlClassElementOrVertex, UmlClassPropChange>>
    ) ->PropertiesStatus<UmlClassDomain> {
        ui.label("Association type:");
        egui::ComboBox::from_id_salt("Association type:")
            .selected_text(format!("«{}»", self.temporaries.stereotype_buffer))
            .show_ui(ui, |ui| {
                for sv in [
                    ("formal", "Formal"),
                    ("mediation", "Mediation"),
                    ("characterization", "Characterization"),
                    ("structuration", "Structuration"),

>>>>>>> 8010afe6
                    ("componentOf", "ComponentOf"),
                    ("containment", "Containment"),
                    ("memberOf", "MemberOf"),
                    ("subcollectionOf", "SubcollectionOf"),
                    ("subquantityOf", "SubquantityOf"),
                ] {
                    if ui
<<<<<<< HEAD
                        .selectable_value(&mut self.buffer, sv.0, sv.1)
                        .changed()
                    {
                        ret = true;
=======
                        .selectable_value(&mut self.temporaries.stereotype_buffer, sv.0, sv.1)
                        .changed()
                    {
                        commands.push(SensitiveCommand::PropertyChangeSelected(vec![
                            UmlClassPropChange::StereotypeChange(self.temporaries.stereotype_buffer.to_owned().into()),
                        ]));
                    }
                }
            });
        ui.separator();

        ui.label("Source multiplicity:");
        if ui
            .add_sized(
                (ui.available_width(), 20.0),
                egui::TextEdit::singleline(&mut self.temporaries.source_multiplicity_buffer),
            )
            .changed()
        {
            commands.push(SensitiveCommand::PropertyChangeSelected(vec![
                UmlClassPropChange::LinkMultiplicityChange(false, Arc::new(
                    self.temporaries.source_multiplicity_buffer.clone(),
                )),
            ]));
        }
        ui.label("Source role:");
        if ui
            .add_sized(
                (ui.available_width(), 20.0),
                egui::TextEdit::singleline(&mut self.temporaries.source_role_buffer),
            )
            .changed()
        {
            commands.push(SensitiveCommand::PropertyChangeSelected(vec![
                UmlClassPropChange::LinkRoleChange(false, Arc::new(
                    self.temporaries.source_role_buffer.clone(),
                )),
            ]));
        }
        ui.label("Source reading:");
        if ui
            .add_sized(
                (ui.available_width(), 20.0),
                egui::TextEdit::singleline(&mut self.temporaries.source_reading_buffer),
            )
            .changed()
        {
            commands.push(SensitiveCommand::PropertyChangeSelected(vec![
                UmlClassPropChange::LinkReadingChange(false, Arc::new(
                    self.temporaries.source_reading_buffer.clone(),
                )),
            ]));
        }
        ui.label("Source navigability:");
        egui::ComboBox::from_id_salt("source navigability")
            .selected_text(&*self.temporaries.source_navigability_buffer.name())
            .show_ui(ui, |ui| {
                for sv in [
                    UmlClassAssociationNavigability::Unspecified,
                    UmlClassAssociationNavigability::NonNavigable,
                    UmlClassAssociationNavigability::Navigable,
                ] {
                    if ui
                        .selectable_value(&mut self.temporaries.source_navigability_buffer, sv, &*sv.name())
                        .changed()
                    {
                        commands.push(SensitiveCommand::PropertyChangeSelected(vec![
                            UmlClassPropChange::LinkNavigabilityChange(false, self.temporaries.source_navigability_buffer),
                        ]));
>>>>>>> 8010afe6
                    }
                }
            });
        ret
    }
    fn get(&mut self) -> Arc<String> {
        self.buffer.to_owned().into()
    }
    fn is_valid(&self, value: &str) -> bool {
        ontouml_association_stereotype_literal(value).is_some()
    }
    fn refresh(&mut self, new_value: &str) {
        if let Some(new_value) = ontouml_association_stereotype_literal(new_value) {
            self.buffer = new_value;
        }
        self.display_string = if self.buffer.is_empty() {
            "None".to_owned()
        } else {
            format!("«{}»", self.buffer)
        };
    }
}<|MERGE_RESOLUTION|>--- conflicted
+++ resolved
@@ -326,8 +326,6 @@
                     ("characterization", "Characterization"),
                     ("structuration", "Structuration"),
 
-<<<<<<< HEAD
-=======
                         if (source && !gen_model.sources.iter().any(|e| *e.read().uuid == inner_uuid))
                             || (!source && !gen_model.targets.iter().any(|e| *e.read().uuid == inner_uuid)) {
                             *new_model = Some(inner_uuid);
@@ -1780,7 +1778,6 @@
                     ("characterization", "Characterization"),
                     ("structuration", "Structuration"),
 
->>>>>>> 8010afe6
                     ("componentOf", "ComponentOf"),
                     ("containment", "Containment"),
                     ("memberOf", "MemberOf"),
@@ -1788,12 +1785,6 @@
                     ("subquantityOf", "SubquantityOf"),
                 ] {
                     if ui
-<<<<<<< HEAD
-                        .selectable_value(&mut self.buffer, sv.0, sv.1)
-                        .changed()
-                    {
-                        ret = true;
-=======
                         .selectable_value(&mut self.temporaries.stereotype_buffer, sv.0, sv.1)
                         .changed()
                     {
@@ -1863,7 +1854,6 @@
                         commands.push(SensitiveCommand::PropertyChangeSelected(vec![
                             UmlClassPropChange::LinkNavigabilityChange(false, self.temporaries.source_navigability_buffer),
                         ]));
->>>>>>> 8010afe6
                     }
                 }
             });
