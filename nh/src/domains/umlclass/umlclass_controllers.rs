--- conflicted
+++ resolved
@@ -2357,8 +2357,6 @@
     })
 }
 
-<<<<<<< HEAD
-=======
 struct UmlClassSetupModal {
     model: ERef<UmlClass>,
     first_frame: bool,
@@ -2413,7 +2411,6 @@
     }
 }
 
->>>>>>> 8010afe6
 #[derive(nh_derive::NHContextSerialize, nh_derive::NHContextDeserialize)]
 #[nh_context_serde(is_entity)]
 pub struct UmlClassPropertyView<P: UmlClassProfile> {
